--- conflicted
+++ resolved
@@ -8,41 +8,7 @@
 
 echo "🚀 Starting deployment migration safety script..."
 
-<<<<<<< HEAD
-# Check required environment variables
-if [ -z "$DATABASE_URL" ]; then
-    echo "❌ DATABASE_URL is not set"
-    echo "ℹ️  Skipping database operations during build phase"
-    echo "✅ Build can continue without database connection"
-    exit 0
-fi
 
-if [ -z "$DIRECT_URL" ]; then
-    echo "❌ DIRECT_URL is not set"
-    echo "ℹ️  Skipping database operations during build phase"
-    echo "✅ Build can continue without database connection"
-    exit 0
-=======
-# Check if we're in a build environment without database access
-if [ -z "$DATABASE_URL" ] || [ -z "$DIRECT_URL" ]; then
-    echo "⚠️  Database environment variables not fully configured"
-    echo "   DATABASE_URL: ${DATABASE_URL:+configured}" 
-    echo "   DIRECT_URL: ${DIRECT_URL:+configured}"
-    
-    # In build environments, skip migration operations
-    if [ "$VERCEL" = "1" ] || [ "$CI" = "true" ] || [ "$NODE_ENV" = "production" ]; then
-        echo "ℹ️  Detected build environment, skipping database operations"
-        echo "   • Migrations will be applied on first runtime access"
-        echo "   • Application has graceful fallbacks for missing DB"
-        echo "   • Prisma client will use fallback mode during build"
-        echo "✅ Build preparation completed (database operations skipped)"
-        exit 0
-    else
-        echo "❌ DATABASE_URL and DIRECT_URL are required for local development"
-        echo "   Please copy .env.example to .env and configure database URLs"
-        exit 1
-    fi
->>>>>>> 2841e314
 fi
 
 echo "✅ Environment variables validated for database operations"
